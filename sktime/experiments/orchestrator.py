--- conflicted
+++ resolved
@@ -17,31 +17,49 @@
     """
 
     def __init__(self, tasks, datasets, strategies, cv, result):
-<<<<<<< HEAD
-=======
-        """
-        Parameters
-        ----------
-        tasks : sktime.highlevel.Task
-            task object
-        datasets : pandas dataframe
-            datasets in pandas skitme format
-        strategies : list of sktime strategy
-            strategy as per sktime.highlevel
-        cv : sklearn.model_selection cross validation
-            sklearn cross validation method. Must implement split()
-        result : sktime result class
-            Object for saving the results
-        """
->>>>>>> 86f0a4ee
         self._tasks = tasks
         self._datasets = datasets
+
         self._validate_strategy_names(strategies)
         self._strategies = strategies
+
         self._cv = cv
         self._result = result
 
-    def _validate_strategy_names(self, strategies):
+    def run(self, predict_on_runtime=True, save_strategies=True):
+        """
+        Method for running the orchestrator
+        
+        Parameters
+        ----------
+        predict_on_runtime : bool, optional (default=True)
+            If True makes predictions after the estimator is trained
+        save_strategies : bool, optional (default=True)
+            If True saves the trained strategies on the disk
+        """
+
+        for task, data in zip(self._tasks, self._datasets):
+            dts_loaded = data.load()
+            for strategy in self._strategies:
+                for cv_fold, (train, test) in enumerate(self._cv.split(dts_loaded)):
+
+                    strategy.fit(task, dts_loaded.iloc[train])
+
+                    if predict_on_runtime:
+                        y_pred = strategy.predict(dts_loaded.iloc[test])
+                        y_true = dts_loaded[task.target].iloc[test].values
+                        self._result.save(dataset_name=data.dataset_name,
+                                          strategy_name=strategy.name,
+                                          y_true=y_true.tolist(),
+                                          y_pred=y_pred.tolist(),
+                                          cv_fold=cv_fold)
+                    if save_strategies:
+                        strategy.save(dataset_name=data.dataset_name,
+                                      cv_fold=cv_fold,
+                                      strategies_save_dir=self._result.strategies_save_dir)
+
+    @staticmethod
+    def _validate_strategy_names(strategies):
         """
         Validate strategy names
         """
@@ -67,43 +85,4 @@
         invalid_names = [name for name in names if '__' in name]
         if invalid_names:
             raise ValueError(f'Estimator names must not contain __: got '
-                             f'{invalid_names}')
-
-    def run(self, predict_on_runtime=True, save_strategies=True):
-        """
-        Method for running the orchestrator
-        
-        Parameters
-        ----------
-        predict_on_runtime : bool
-            If True makes predictions after the estimator is trained
-        save_strategies : bool
-            If True saves the trained strategies on the disk
-        """
-
-        for task, data in zip(self._tasks, self._datasets):
-            dts_loaded = data.load()
-            for strategy in self._strategies:
-                for cv_fold, (train, test) in enumerate(self._cv.split(dts_loaded)):
-
-                    strategy.fit(task, dts_loaded.iloc[train])
-
-                    if predict_on_runtime:
-                        y_pred = strategy.predict(dts_loaded.iloc[test])
-                        y_true = dts_loaded[task.target].iloc[test].values
-                        self._result.save(dataset_name=data.dataset_name,
-                                          strategy_name=strategy.name,
-                                          y_true=y_true.tolist(),
-                                          y_pred=y_pred.tolist(),
-                                          cv_fold=cv_fold)
-                    if save_strategies:
-                        strategy.save(dataset_name=data.dataset_name,
-                                      cv_fold=cv_fold,
-                                      strategies_save_dir=self._result.strategies_save_dir)
-        return self._result
-
-    def predict(self):
-        """
-        TODO load saved strategies and make predictions
-        """
-        raise NotImplementedError()+                             f'{invalid_names}')