--- conflicted
+++ resolved
@@ -33,10 +33,7 @@
                                                             RowTransformer)
 from sktime.transformers.series_as_features.interpolate import TSInterpolator
 from sktime.transformers.series_as_features.reduce import Tabularizer
-<<<<<<< HEAD
-=======
 from sktime.transformers.series_as_features.dictionary_based import SFA
->>>>>>> ea9642b6
 from sktime.transformers.series_as_features.shapelets import (
     ContractedShapeletTransform, ShapeletTransform)
 from sktime.transformers.series_as_features.summarize import (
@@ -133,12 +130,9 @@
     TSInterpolator: {"length": 10},
     RandomIntervalSpectralForest: {
         "acf_lag": 10},
-<<<<<<< HEAD
+    SFA: {
+        "return_pandas_data_series": True},
     TemporalDictionaryEnsemble: {"n_parameter_samples": 50,
                                  "max_ensemble_size": 10,
                                  "randomly_selected_params": 40}
-=======
-    SFA: {
-        "return_pandas_data_series": True}
->>>>>>> ea9642b6
 }